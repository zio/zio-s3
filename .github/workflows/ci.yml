name: CI

env:
  JDK_JAVA_OPTIONS: -XX:+PrintCommandLineFlags # JDK_JAVA_OPTIONS is _the_ env. variable to use for modern Java
  JVM_OPTS: -XX:+PrintCommandLineFlags # for Java 8 only (sadly, it is not modern enough for JDK_JAVA_OPTIONS)

on:
  pull_request:
  push:
    branches: ['series/2.x']
  release:
    types:
      - published

jobs:
  lint:
    runs-on: ubuntu-22.04
    timeout-minutes: 30
    steps:
      - name: Checkout current branch
        uses: actions/checkout@v3.3.0
        with:
          fetch-depth: 0
      - name: Setup Scala and Java
        uses: olafurpg/setup-scala@v13
      - name: Cache scala dependencies
        uses: coursier/cache-action@v6
      - name: Lint code
        run: sbt check

  mdoc:
    runs-on: ubuntu-22.04
    timeout-minutes: 60
    steps:
      - name: Checkout current branch
        uses: actions/checkout@v3.3.0
      - name: Setup Scala and Java
        uses: olafurpg/setup-scala@v13
      - name: Cache scala dependencies
        uses: coursier/cache-action@v6
      - name: Check Document Generation
        run: sbt docs/compileDocs

  test:
    runs-on: ubuntu-22.04
    timeout-minutes: 30
    strategy:
      fail-fast: false
      matrix:
        java: ['amazon-corretto@1.17']
<<<<<<< HEAD
        scala: ['2.12.15', '2.13.13', '3.4.1']
=======
        scala: ['2.12.15', '2.13.14', '3.3.3']
>>>>>>> a8616ca9
    steps:
      - name: Checkout current branch
        uses: actions/checkout@v3.3.0
        with:
          fetch-depth: 0
      - name: Setup Scala and Java
        uses: olafurpg/setup-scala@v13
        with:
          java-version: ${{ matrix.java }}
      - name: Cache scala dependencies
        uses: coursier/cache-action@v6
      - name: Start containers
        run: |
            docker compose -f "docker-compose.yml" up -d --build
      - name: Test
        run: ./sbt ++${{ matrix.scala }} test

  testJvms:
    runs-on: ubuntu-22.04
    timeout-minutes: 30
    strategy:
      fail-fast: false
      matrix:
        java: ['17', '21']
    steps:
      - name: Checkout current branch
        uses: actions/checkout@v3.3.0
        with:
          fetch-depth: 0
      - name: Setup Scala and Java
        uses: olafurpg/setup-scala@v13
        with:
          java-version: ${{ matrix.java }}
      - name: Cache scala dependencies
        uses: coursier/cache-action@v6
      - name: Start containers
        run: |
          docker compose -f "docker-compose.yml" up -d --build
      - name: Test
        run: ./sbt test

  ci:
    runs-on: ubuntu-22.04
    needs: [lint, mdoc, test, testJvms]
    steps:
      - name: Report successful build
        run: echo "ci passed"

  publish:
    runs-on: ubuntu-22.04
    timeout-minutes: 30
    needs: [ci]
    if: github.event_name != 'pull_request'
    steps:
      - name: Checkout current branch
        uses: actions/checkout@v3.3.0
        with:
          fetch-depth: 0
      - name: Setup Scala and Java
        uses: olafurpg/setup-scala@v13
      - name: Cache scala dependencies
        uses: coursier/cache-action@v6
      - name: Release artifacts
        run: sbt ci-release
        env:
          PGP_PASSPHRASE: ${{ secrets.PGP_PASSPHRASE }}
          PGP_SECRET: ${{ secrets.PGP_SECRET }}
          SONATYPE_PASSWORD: ${{ secrets.SONATYPE_PASSWORD }}
          SONATYPE_USERNAME: ${{ secrets.SONATYPE_USERNAME }}<|MERGE_RESOLUTION|>--- conflicted
+++ resolved
@@ -48,11 +48,7 @@
       fail-fast: false
       matrix:
         java: ['amazon-corretto@1.17']
-<<<<<<< HEAD
-        scala: ['2.12.15', '2.13.13', '3.4.1']
-=======
-        scala: ['2.12.15', '2.13.14', '3.3.3']
->>>>>>> a8616ca9
+        scala: ['2.12.15', '2.13.14', '3.4.1']
     steps:
       - name: Checkout current branch
         uses: actions/checkout@v3.3.0
