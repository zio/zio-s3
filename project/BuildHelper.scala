--- conflicted
+++ resolved
@@ -9,13 +9,8 @@
 
 object BuildHelper {
   val Scala212   = "2.12.15"
-<<<<<<< HEAD
-  val Scala213   = "2.13.13"
+  val Scala213   = "2.13.14"
   val ScalaDotty = "3.4.1"
-=======
-  val Scala213   = "2.13.14"
-  val ScalaDotty = "3.3.3"
->>>>>>> a8616ca9
 
   private val stdOptions = Seq(
     "-deprecation",
