import BuildHelper._

inThisBuild(
  List(
    organization := "dev.zio",
    homepage := Some(url("https://zio.github.io/zio-s3/")),
    licenses := List("Apache-2.0" -> url("http://www.apache.org/licenses/LICENSE-2.0")),
    developers := List(
      Developer("regis-leray", "Regis Leray", "regis.leray@gmail.com", url("https://github.com/regis-leray"))
    ),
    Test / fork := true,
    parallelExecution in Test := false,
    publishMavenStyle := true,
    pgpPassphrase := sys.env.get("PGP_PASSWORD").map(_.toArray),
    pgpPublicRing := file("/tmp/public.asc"),
    pgpSecretRing := file("/tmp/secret.asc"),
    scmInfo := Some(
      ScmInfo(url("https://github.com/zio/zio-s3/"), "scm:git:git@github.com:zio/zio-s3.git")
    )
  )
)

addCommandAlias("fmt", "all scalafmtSbt scalafmt test:scalafmt")
addCommandAlias("check", "all scalafmtSbtCheck scalafmtCheck test:scalafmtCheck")

val zioVersion = "1.0.0-RC21-1"

lazy val `zio-s3` = project
  .in(file("."))
  .settings(stdSettings("zio-s3"))
  .settings(
    libraryDependencies ++= Seq(
      "dev.zio"                %% "zio"                         % zioVersion,
      "dev.zio"                %% "zio-streams"                 % zioVersion,
<<<<<<< HEAD
      "dev.zio"                %% "zio-nio"                     % "1.0.0-RC7",
      "dev.zio"                %% "zio-interop-reactivestreams" % "1.0.3.5-RC12",
=======
      "dev.zio"                %% "zio-nio"                     % "1.0.0-RC8",
      "dev.zio"                %% "zio-interop-reactivestreams" % "1.0.3.5-RC11",
>>>>>>> 46217388
      "org.scala-lang.modules" %% "scala-collection-compat"     % "2.1.6",
      "software.amazon.awssdk"  % "s3"                          % "2.13.23",
      "dev.zio"                %% "zio-test"                    % zioVersion % Test,
      "dev.zio"                %% "zio-test-sbt"                % zioVersion % Test
    ),
    testFrameworks += new TestFramework("zio.test.sbt.ZTestFramework")
  )

lazy val docs = project
  .in(file("zio-s3-docs"))
  .settings(
    skip.in(publish) := true,
    moduleName := "zio-s3-docs",
    scalacOptions -= "-Yno-imports",
    scalacOptions -= "-Xfatal-warnings",
    libraryDependencies ++= Seq(
      "dev.zio" %% "zio" % zioVersion
    ),
    unidocProjectFilter in (ScalaUnidoc, unidoc) := inProjects(`zio-s3`),
    target in (ScalaUnidoc, unidoc) := (baseDirectory in LocalRootProject).value / "website" / "static" / "api",
    cleanFiles += (target in (ScalaUnidoc, unidoc)).value,
    docusaurusCreateSite := docusaurusCreateSite.dependsOn(unidoc in Compile).value,
    docusaurusPublishGhpages := docusaurusPublishGhpages.dependsOn(unidoc in Compile).value
  )
  .dependsOn(`zio-s3`)
  .enablePlugins(MdocPlugin, DocusaurusPlugin, ScalaUnidocPlugin)<|MERGE_RESOLUTION|>--- conflicted
+++ resolved
@@ -32,13 +32,8 @@
     libraryDependencies ++= Seq(
       "dev.zio"                %% "zio"                         % zioVersion,
       "dev.zio"                %% "zio-streams"                 % zioVersion,
-<<<<<<< HEAD
-      "dev.zio"                %% "zio-nio"                     % "1.0.0-RC7",
+      "dev.zio"                %% "zio-nio"                     % "1.0.0-RC8",
       "dev.zio"                %% "zio-interop-reactivestreams" % "1.0.3.5-RC12",
-=======
-      "dev.zio"                %% "zio-nio"                     % "1.0.0-RC8",
-      "dev.zio"                %% "zio-interop-reactivestreams" % "1.0.3.5-RC11",
->>>>>>> 46217388
       "org.scala-lang.modules" %% "scala-collection-compat"     % "2.1.6",
       "software.amazon.awssdk"  % "s3"                          % "2.13.23",
       "dev.zio"                %% "zio-test"                    % zioVersion % Test,
