--- conflicted
+++ resolved
@@ -34,13 +34,8 @@
       "dev.zio"                %% "zio-streams"                 % zioVersion,
       "dev.zio"                %% "zio-nio"                     % "1.0.0-RC7",
       "dev.zio"                %% "zio-interop-reactivestreams" % "1.0.3.5-RC8",
-<<<<<<< HEAD
-      "org.scala-lang.modules" %% "scala-collection-compat"     % "2.1.3",
-      "software.amazon.awssdk" % "s3"                           % "2.13.23",
-=======
       "org.scala-lang.modules" %% "scala-collection-compat"     % "2.1.6",
       "software.amazon.awssdk" % "s3"                           % "2.10.91",
->>>>>>> 225bb8d8
       "dev.zio"                %% "zio-test"                    % zioVersion % Test,
       "dev.zio"                %% "zio-test-sbt"                % zioVersion % Test
     ),
