import BuildHelper._

inThisBuild(
  List(
    organization := "dev.zio",
    homepage := Some(url("https://zio.github.io/zio-s3/")),
    licenses := List("Apache-2.0" -> url("http://www.apache.org/licenses/LICENSE-2.0")),
    developers := List(
      Developer("regis-leray", "Regis Leray", "regis.leray@gmail.com", url("https://github.com/regis-leray"))
    ),
    Test / fork := true,
    (Test / parallelExecution) := false,
    pgpPassphrase := sys.env.get("PGP_PASSWORD").map(_.toArray),
    pgpPublicRing := file("/tmp/public.asc"),
    pgpSecretRing := file("/tmp/secret.asc"),
    scmInfo := Some(
      ScmInfo(url("https://github.com/zio/zio-s3/"), "scm:git:git@github.com:zio/zio-s3.git")
    )
  )
)

addCommandAlias("fmt", "all scalafmtSbt scalafmt test:scalafmt")
addCommandAlias("check", "all scalafmtSbtCheck scalafmtCheck test:scalafmtCheck")

val zioVersion = "1.0.13"
val awsVersion = "2.16.61"

lazy val `zio-s3` = project
  .in(file("."))
  .enablePlugins(BuildInfoPlugin)
  .settings(buildInfoSettings("zio.s3"))
  .settings(stdSettings("zio-s3"))
  .settings(dottySettings)
  .settings(
    libraryDependencies ++= Seq(
      "dev.zio"               %% "zio"                         % zioVersion,
      "dev.zio"               %% "zio-streams"                 % zioVersion,
<<<<<<< HEAD
      "dev.zio"               %% "zio-nio"                     % "1.0.0-RC12",
      "dev.zio"               %% "zio-interop-reactivestreams" % "1.3.8",
=======
      "dev.zio"               %% "zio-nio"                     % "1.0.0-RC11",
      "dev.zio"               %% "zio-interop-reactivestreams" % "1.3.9",
>>>>>>> 8cda2904
      "software.amazon.awssdk" % "s3"                          % awsVersion,
      "software.amazon.awssdk" % "sts"                         % awsVersion,
      "dev.zio"               %% "zio-test"                    % zioVersion % Test,
      "dev.zio"               %% "zio-test-sbt"                % zioVersion % Test
    ),
    libraryDependencies ++= {
      if (scalaVersion.value == ScalaDotty)
        Seq()
      else
        Seq("org.scala-lang.modules" %% "scala-collection-compat" % "2.6.0")
    },
    testFrameworks += new TestFramework("zio.test.sbt.ZTestFramework")
  )

lazy val docs = project
  .in(file("zio-s3-docs"))
  .settings(
    skip / publish := true,
    moduleName := "zio-s3-docs",
    scalacOptions -= "-Yno-imports",
    scalacOptions -= "-Xfatal-warnings",
    libraryDependencies ++= Seq(
      "dev.zio" %% "zio" % zioVersion
    ),
    (ScalaUnidoc / unidoc / unidocProjectFilter) := inProjects(`zio-s3`),
    ScalaUnidoc / unidoc / target := (LocalRootProject / baseDirectory).value / "website" / "static" / "api",
    cleanFiles += (ScalaUnidoc / unidoc / target).value,
    docusaurusCreateSite := docusaurusCreateSite.dependsOn(Compile / unidoc).value,
    docusaurusPublishGhpages := docusaurusPublishGhpages.dependsOn(Compile / unidoc).value
  )
  .dependsOn(`zio-s3`)
  .enablePlugins(MdocPlugin, DocusaurusPlugin, ScalaUnidocPlugin)<|MERGE_RESOLUTION|>--- conflicted
+++ resolved
@@ -35,13 +35,8 @@
     libraryDependencies ++= Seq(
       "dev.zio"               %% "zio"                         % zioVersion,
       "dev.zio"               %% "zio-streams"                 % zioVersion,
-<<<<<<< HEAD
-      "dev.zio"               %% "zio-nio"                     % "1.0.0-RC12",
-      "dev.zio"               %% "zio-interop-reactivestreams" % "1.3.8",
-=======
       "dev.zio"               %% "zio-nio"                     % "1.0.0-RC11",
       "dev.zio"               %% "zio-interop-reactivestreams" % "1.3.9",
->>>>>>> 8cda2904
       "software.amazon.awssdk" % "s3"                          % awsVersion,
       "software.amazon.awssdk" % "sts"                         % awsVersion,
       "dev.zio"               %% "zio-test"                    % zioVersion % Test,
